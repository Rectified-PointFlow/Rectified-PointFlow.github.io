<!DOCTYPE html>
<html>
  <head>
    <meta charset="utf-8" />
    <meta name="description" content="Rectified Point Flow" />
    <meta
      name="keywords"
      content="3D deep learning, point cloud, pose estimation"
    />
    <meta name="viewport" content="width=device-width, initial-scale=1" />


    <title>Rectified Point Flow: Generic Point Cloud Pose Estimation</title>
    <link
      rel="icon"
      href="data:image/svg+xml,<svg xmlns=%22http://www.w3.org/2000/svg%22 viewBox=%220 0 100 100%22><text y=%22.9em%22 font-size=%2290%22>🔀</text></svg>"
    />

    <!-- Google tag (gtag.js) -->
    <script
      async
      src="https://www.googletagmanager.com/gtag/js?id=G-1FWSVCGZTG"
    ></script>
    <script>
      window.dataLayer = window.dataLayer || [];

      function gtag() {
        dataLayer.push(arguments);
      }

      gtag("js", new Date());

      gtag("config", "G-1FWSVCGZTG");
    </script>

    <link
      href="https://fonts.googleapis.com/css?family=Google+Sans|Noto+Sans|Castoro"
      rel="stylesheet"
    />

    <link rel="stylesheet" href="./css/bulma.min.css" />
    <link rel="stylesheet" href="./css/bulma-carousel.min.css" />
    <link rel="stylesheet" href="./css/bulma-slider.min.css" />
    <link rel="stylesheet" href="./css/twentytwenty.css" />
    <link rel="stylesheet" href="./css/jquery-ui.min.css" />
    <link rel="stylesheet" href="./css/index.css" />
    <link rel="stylesheet" href="./css/pages.css" />

    <script type="importmap">
        {
            "imports": {
                "three": "./js/three.module.js",
                "PCDLoader": "./js/PCDLoader.js",
                "OrbitControls": "./js/OrbitControls.js"
            }
        }
    </script>

    <script src="./js/jquery-3.2.1.min.js"></script>
    <script src="./js/jquery.event.move.js"></script>
    <script src="./js/jquery.twentytwenty.js"></script>
    <script src="./js/jquery-ui.js"></script>
    <script src="./js/bulma-carousel.min.js"></script>
    <script src="./js/bulma-slider.min.js"></script>
    <script src="./js/fontawesome.all.min.js"></script>
    <script src="./js/pcd-viewer.js" type="module"></script>
    <script type="module" src="https://esm.sh/gifuct-js@2.1.2"></script>
    <script src="./js/slider.js" type="module"></script>

    <!--MathJax-->
    <script>
      window.MathJax = {
        loader: {load: ['[tex]/boldsymbol']},
        tex: {
          inlineMath: [
            ["$", "$"],
            ["\\(", "\\)"],
          ],
          packages: {'[+]': ['boldsymbol']}
        },
        svg: {
          fontCache: "global",
        },
      };
    </script>
    <script
      type="text/javascript"
      id="MathJax-script"
      async
      src="https://cdn.jsdelivr.net/npm/mathjax@3/es5/tex-mml-chtml.js"
    ></script>
  </head>

  <body>
    <section class="hero">
      <div class="hero-body">
        <div class="container is-max-desktop">
          <div class="columns is-centered">
            <div class="column has-text-centered">
              <!-- <h2 class="title is-2 publication-title"> <strong><span style="color: #006400">R</span><span style="color: #006666">e</span><span style="color: #006D6D">S</span><span style="color: #007373">t</span><span style="color: #007979">y</span><span style="color: #008080">l</span><span style="color: #008686">e</span><span style="color: #008B8B">3</span><span style="color: #009090">D</span></strong></h2> -->
              <h2 class="title is-2 publication-title">
               Rectified Point Flow: <br> Generic Point Cloud Pose Estimation
              </h2>
              <div style="text-align: center; line-height: 1.6; font-size: 1.2em;">
                <span style="margin-left: 10px;"><a href="https://taosun.io/">Tao Sun</a><sup>1,*</sup></span> 
                <span><a href="https://www.zhuliyuan.net/">Liyuan Zhu</a><sup>1,*</sup></span> 
                <span style="margin-left: 10px;"><a href="https://shengyuh.github.io/">Shengyu Huang</a><sup>2</sup></span>
                <!-- <br> -->
                <span style="margin-left: 10px;"><a href="https://shurans.github.io/">Shuran Song</a><sup>1</sup></span> 
                <span style="margin-left: 10px;"><a href="https://ir0.github.io/">Iro Armeni</a><sup>1</sup></span>
                <br>
                <span><sup>1</sup>Stanford University</span> 
                <span style="margin-left: 12px;"><sup>2</sup>NVIDIA Research</span> 
                <br>
                <span style="font-size: .85em;"><sup>*</sup>Equal contribution</span>
            </div>
              <!-- Buttons -->
              <div class="column has-text-centered">
                <div class="publication-links">
                  <span class="link-block">
                    <a
                      href="https://arxiv.com"
                      rel="noopener noreferrer"
                      class="external-link button is-normal is-rounded"
                    >
                      <span class="icon">
                        <i class="fas fa-file-pdf" style="color: orangered"></i>
                      </span>
                      <span>Paper</span>
                    </a>
                  </span>
                  <!-- Code Link. -->
                  <span class="link-block">
                    <a
                      href="https://github.com/GradientSpaces/Rectified-Point-Flow"
                      rel="noopener noreferrer"
                      class="external-link button is-normal is-rounded"
                    >
                      <span class="icon">
                        <i class="fab fa-github"></i>
                      </span>
                      <span>Code</span>
                    </a>
                  </span>
                  <!-- Hugging Face Space -->
                  <style>
                    .link-block a.button.is-dark.disabled {
                      background-color: #4a4a4a;
                      opacity: 0.8;
                      cursor: not-allowed;
                      pointer-events: none;
                    }
                  </style>
                  <span class="link-block">
                    <a
                      href="https://huggingface.co/gradient-spaces/"
                      rel="noopener noreferrer"
                      class="external-link button is-normal is-rounded"
                    >
                      <span class="icon">&#129303;</span>
                      <span>Model</span>
                    </a>
                  </span>
                  <span class="link-block">
                  <a
                    href="https://huggingface.co/gradient-spaces/"
                    rel="noopener noreferrer"
                    class="external-link button is-normal is-rounded"
                  >
                    <span class="icon">
                      <img src="./images/dataset-icon.svg" alt="Dataset icon" width="16" height="16">
                    </span>
                    <span>Dataset</span>
                  </a>
                </span>
                </div>
              </div>
            </div>
          </div>
        <p class="has-text-centered" style="margin-top: 1rem; font-size: 1em; font-weight: 500; font-style: italic; color: #000;">
          <b><i>TL;DR:</i></b>  A point cloud generative model that turns unposed parts into assembled shapes. 
        </p>
        </div>
      </div>
    </section>

    <!-- Gallery -->
    <section class="hero teaser is-small is-light" style="margin-top: -20px;">
      <div class="is-max-desktop has-text-centered">
        <div class="hero-body">
          <!-- <h2 class="title is-5"></h2> -->

          <!-- PCD Viewer -->
          <!-- <div class="viewers-container">
            <div class="viewer" data-obj="partnet_78">
              <div class="loading">Loading...</div>
            </div>
            <div class="viewer" data-obj="partnet_652">
              <div class="loading">Loading...</div>
            </div>
            <div class="viewer" data-obj="partnet_680" data-ground="-0.45" data-cameraY="0.3">
              <div class="loading">Loading...</div>
            </div>
          </div> -->

          <!-- Global controls for all viewers -->
          <!-- <div class="controls-bar">
            <button id="btn-playpause" title="Pause/Play">
             <img width="14px" src="data:image/png;base64,iVBORw0KGgoAAAANSUhEUgAAADAAAAAwCAYAAABXAvmHAAAACXBIWXMAAAsTAAALEwEAmpwYAAAAwklEQVR4nO2ZQQ6CMBBF/xIvbeBseArpUUgwTepCy+hYQ0bwvWRWzPym4a06EgAcmpOkQVKSNEtanmou3/rSG537QB68rIRblXs7xeVWDB8ccq9zYG5FajjoGphbsebmu8ozUbkVS2NF5VZwAQP+gBcUMkAhLyhkgEJeUMgAhbygkAEKeUEhAxTygkIGKOQFhQxQyAsKGaDQ3zzupr0/r/cbLSK2yv16FTRutGIaW1dMKoP59tOLZdxUerofyAUA7YwbY5kAc/GDB+8AAAAASUVORK5CYII=" alt="pause"> <span>Pause</span>
            </button>
            <button id="btn-autoresample" title="Toggle Re-sample">
               <img width="20px" src="data:image/png;base64,iVBORw0KGgoAAAANSUhEUgAAAEAAAABACAYAAACqaXHeAAAACXBIWXMAAAsTAAALEwEAmpwYAAACM0lEQVR4nO2azUobURSAP8EiTd+hEQrtzoKbtrtsahLaV7DNwq3VbTXu20ajPkQg4LbxFWITVy6UCr6DIG5EbbnlCjaMd0z0nLlMzgcHApnJ+Zk75+fegGEYhmEYhmEYxsOZBmrAGvDtkcX95mevIzo+AH3gj5L0gCoR8AzYUXR8UNpAIUvnf2Xo/I3sZRWEnQicv70SVPkYgdODUtEMQD8ChwfFvY4qTKcYcgX8BBqPWAIb/jevAnqvgaJGAGopzpcFdVdSguD6BHFWAwa4pyTNbkD/ioJ+NgIGbCro3wzod7aJ8zVggPtOgmXgCDgBTgP6T/01h8AXIVt46xNOUhJ6I9RwXY5QFS4lG6RGgsLvQromgOMRAvDb3ytGGdgGtoA5SUVAKSX7J1Ujd0+uaA4RgHVyyBRwcA/nXQJ8qmXUay9azAIXAecv/DUqLPjMf+0/a7EWCEBdy4gXwNktxefAKyXdk0A3wfl94ImWAXtZGnDHA3ippJt6YAm65ZnrV3A2piTkE/DMWJehWBuRJjmjFGErWvGt+LZ0Kz7hB4thh5FjwWEkaU/ih5AuYhtH3ymP4/9Y8sltmA2JRWRYyWBD5j/GfktsNfAEOozBpmgtJftLntBUU6rRJyI5GOkIHIx07nEw8hwleiNUBWlxA5oa1QgcHpT3KNOOwOkbaZEBhTv2BbSlm+XwVch4JbRimTwryquhq3AWMRJFX4vrAn+Tcw3YvGapMwzDMAzDMAyD3PIXrhcvcPyJl0UAAAAASUVORK5CYII=" alt="refresh"> <span>Re-sample: On</span>
            </button>
          </div> -->
          <div class="viewers-container">
            <!-- JS will inject three viewers here when you click a tab -->
          </div>
            <div class="columns is-centered has-text-centered" style="margin-top: 1rem;">
              <p class="subtitle is-6" style="color: #666; margin-bottom: 1rem; font-size: 0.95rem;">
                The model samples new assemblies each time. They show meaningful variation, particularly for symmetric parts.
                <br>
                Orbit the viewer to see from different angles. Switch between objects using the buttons below.
              </p>
          </div>
          <div class="controls-bar">
            <button class="tab-button" data-obj="partnet_78">Chair</button>
            <button class="tab-button" data-obj="partnet_652">Office Chair</button>
            <button class="tab-button" data-obj="partnet_680">Table</button>
            
            <button id="btn-rotate" class="rotate-button">
              <i class="fas fa-sync-alt"></i> Auto Rotate: On
            </button>
          </div>
      </div>
    </section>

    <section class="section pt-0">
      <div class="container is-max-desktop">
        <div class="columns is-centered has-text-centered">
          <div class="column is-five-fifths">
            <!-- Abstract -->
             <br>
            <h3 class="title is-4">Abstract</h3>
            <div class="has-text-justified" style="width: 90%; margin: 0 auto;">
              <p>
                We introduce <span class="methodname">Rectified Point Flow</span>, a unified parameterization that formulates pairwise point cloud registration and multi-part shape assembly as a single conditional generative problem. 
                <!-- <br><br> -->
                Given unposed point clouds, our method learns a continuous point-wise velocity field that transports noisy points toward their target positions, from which part poses are recovered. 
In contrast to prior work that regresses part-wise poses with ad-hoc symmetry handling, our method intrinsically learns assembly symmetries without symmetry labels.
<br><br>
Together with a self-supervised encoder focused on overlapping points, our method achieves a new state-of-the-art performance on six benchmarks spanning pairwise registration and shape assembly. 
Notably, our unified formulation enables effective joint training on diverse datasets, facilitating the learning of shared geometric priors and consequently boosting accuracy.
              </p>
            </div>
          </div>
        </div>
      </div>
    </section>

    <section class="hero is-small">
      <div class="hero-body">
        <div class="container is-max-desktop">
          <h3 class="title is-4 has-text-centered">Framework</h3>
        <p style="width: 90%; margin: 0 auto; padding-bottom: 1rem">
          Rectified Point Flow supports <span class="emph">shape assembly</span> and <span class="emph">pairwise registration</span> tasks in a single framework. Given a set of unposed part point clouds \(\{\bar {X}_i\}_{i\in\Omega}\), it predicts each part's point cloud at the target assembled state \(\{\hat {X}_i{(0)}\}_{i\in\Omega}\). Subsequently, we solve Procrustes problem via SVD between the condition point cloud \(\bar X_i\) and the estimated point cloud \(\hat X_i(0)\) to recover the rigid transformation \(\hat T_i\) for each non-anchored part.
        </p>
          <!-- Teaser figure -->
          <div class="columns is-centered has-text-centered">
            <div class="column is-fll">
              <div class="publication-teaser">
                <img 
                  src="images/overview_flow_asm.png" 
                  alt="ReStyle3D method teaser figure"
                  class="publication-teaser-img"
                  style="width: 90%;"
                >
              </div>
            </div>
          </div>
        </div>
      </div>
    </section>

    <section class="section pt-0">
      <div class="container is-max-desktop">
        <div class="columns is-centered has-text-centered">
          <div class="column is-five-fifths">
            <!-- Abstract -->
            <!-- <h3 class="title is-3">Abstract</h3>
            <div class="content has-text-justified">
              <p>
                We introduce 
              </p>
            </div> -->

            <!-- Method. -->
            <!-- <h2 class="title is-3">How it works</h2>
            <div class="content has-text-justified">
              <div class="columns is-centered " style="align-items: center;">
                <div class="column is-half">
                  <img
                    id="method_inference_1"
                    width="100%"
                    src="./images/stage1.gif"
                    alt="Method Stage 1"
                  />
                  <p class="figure-caption is-centered">Stage 1: Overlap-aware Pretraining</p>
                </div>
                <div class="column is-half">
                  <img
                    id="method_inference_2"
                    width="100%"
                    src="./images/stage2.gif"
                    alt="Method Stage 2"
                  />
                  <p class="figure-caption">Stage 2: Point Flow in Euclidean Space</p>
                </div>
              </div>
            </div>
              <div class="content has-text-justified">
              <p>
                <b
                  >Two-stage approach of Pipeline. 
                  </b>
                  Method
              </p>
              </div> -->
              <!-- Quantitative table -->
              <section class="section">
                <div class="container is-max-desktop has-text-centered is-centered">
              <h2 class="title is-4 has-text-centered">Multi-part Shape Assembly</h2>

              <p class="has-text-justified" style="width: 90%; padding-bottom: 2rem; margin: 0 auto;">
                We evaluate our method on the multi-part shape assembly task, where the goal is to estimate the poses of multiple parts given their unposed point clouds.
                
                <br><br>
                Columns show objects with increasing number of parts (left to right). Rows display (1) colored input point clouds of each part, (2) GARF outputs (dashed boxes indicate samples limited to 20 by GARF’s design, selecting the top 20 parts by volume), (3) Rectified Point Flow outputs, and (4) ground-truth assemblies. Compared to GARF, our method produces more accurate pose estimation on most parts, especially as the number of parts increases.
              </p>

              <!-- column labels -->
              <!-- the full‐width composite figure -->
              <div class="columns is-centered has-text-centered">
                <figure class="image is-fullwidth">
                  <img
                    id="comparison"
                    src="./images/result_assembly.png"
                    alt="Comparison with other methods"
                    style="width: 90%; display: block; margin: 0 auto;"
                  >
                  <figcaption>
                    <!-- <strong>Image appearance transfer results.</strong> -->
                    <!-- Our method  -->
                  </figcaption>
                </figure>
              </div>
              </div>
              </section>

              <!-- <section class="section">
              <h2 class="title is-4 has-text-centered">Pairwise Registration</h2>

              <figure class="image is-fullwidth">
                <img
                  id="comparison"
                  src="./images/result_registration.png"
                  alt="Comparison with other methods"
                >
                <figcaption>
                </figcaption>
              </figure>
              </section> -->

              <section class="section">
                <div class="container is-max-desktop" style="width: 90%; margin: 0 auto;">
              <h2 class="title is-4 has-text-centered">Linear Interpolation in Noise Space</h2>
              <p class="has-text-justified" style="padding-bottom: 2rem; margin: 0 auto;">
                We visualize the linear interpolation in the noise space by generating the assembled point cloud from \( Z(s) \), where  \( Z(s) \) interpolates linearly between two Gaussian noise vectors \( Z_0 \) and \( Z_1 \). We observe a continuous, semantically meaningful
mapping from Gaussian noise to valid assemblies.
              </p>

              <h2 class="title is-6 mb-2 has-text-justified">Part Interchanging</h2>
              <div class="columns is-centered has-text-centered">
                <div class="slider-container"
                    data-gif-url="images/linear_interpolation_2.gif"
                    data-frame-start="0"
                    data-frame-end="21"
                >
                  <!-- ─── CANVAS ROW ─── -->
                  <div class="canvas-row">
                    <div class="slider-block start-block">
                      <canvas class="start-canvas"></canvas>
                      <div class="slider-caption">Generated from <br>\(Z_0\)</div>
                    </div>
                    <div class="slider-block middle-block">
                      <canvas class="middle-canvas"></canvas>
                      <div class="slider-caption middle-caption">
                        Generated from <br>\(Z(s) = (1 - s) Z_0 + s Z_1\)
                      </div>
                    </div>
                    <div class="slider-block end-block">
                      <canvas class="end-canvas"></canvas>
                      <div class="slider-caption">Generated from <br>\(Z_1\)</div>
                    </div>
                  </div>

                  <!-- ─── INFO BAR: “s = …” + slider ─── -->
                  <div class="info-bar">
                    <div class="s-display">
                      \( s = \)<span class="s-value">0.00</span>
                    </div>
                    <input
                      type="range"
                      class="frame-slider"
                      aria-label="Frame slider"
                    />
                  </div>
                </div>
              </div>
              
              <h2 class="title is-6 mb-2 has-text-justified">Structural Changing</h2>
              <div class="columns is-centered has-text-centered">
                <div class="slider-container"
                    data-gif-url="images/linear_interpolation_1.gif"
                    data-frame-start="0"
                    data-frame-end="21"
                >
                  <!-- ─── CANVAS ROW ─── -->
                  <div class="canvas-row">
                    <div class="slider-block start-block">
                      <canvas class="start-canvas"></canvas>
                      <div class="slider-caption">Generated from <br>\(Z_0\)</div>
                    </div>
                    <div class="slider-block middle-block">
                      <canvas class="middle-canvas"></canvas>
                      <div class="slider-caption middle-caption">
                        Generated from <br>\(Z(s) = (1 - s) Z_0 + s Z_1\)
                      </div>
                    </div>
                    <div class="slider-block end-block">
                      <canvas class="end-canvas"></canvas>
                      <div class="slider-caption">Generated from <br>\(Z_1\)</div>
                    </div>
                  </div>

                  <!-- ─── INFO BAR: “s = …” + slider ─── -->
                  <div class="info-bar">
                    <div class="s-display">
                      \( s = \)<span class="s-value">0.00</span>
                    </div>
                    <input
                      type="range"
                      class="frame-slider"
                      aria-label="Frame slider"
                    />
                  </div>
                </div>
              </div>
              </div>
              </section>

              <section class="section">
              <h2 class="title is-4 has-text-centered">Generalization to Unseen Assemblies</h2>

                  <div class="columns is-centered" style="gap: 1rem;">

                <!-- Visual Effects. -->
                <div class="column is-max-desktop">
                  <div class="content has-text-justified">
                    <h2 class="title is-6 mb-2">Parts from Same Categories</h2>
                    <p style="text-align: justify;">
                      We test the model’s ability to generalize to unseen assemblies composed of parts from two different objects within the same category. 
                      Our results show that the model captures the underlying geometry of the category and can successfully re-target parts to construct a coherent shape belonging to that category.
                    </p>
                    <img
                      id="comparison"
                      style="margin: 10px auto;"
                      src="./images/merge_object_same.png"
                      alt="Comparison with other methods"
                    >
                  </div>
                </div>
                <!--/ Visual Effects. -->

                <!-- Matting. -->
                <div class="column">
                  <div class="content has-text-justified">
                  <h2 class="title is-6 mb-2">Parts from Different Categories</h2>
                  <div class="columns is-centered">
                    <div class="column content">
                      <p style="text-align:justify;">
                        Surprisingly, our method can also generalize to certain parts from different categories, which is particularly challenging. 
                        This indicates that the model can reason about part compositionality and re-target parts to produce a plausible final shape, even when some parts originate from completely different categories.
                      </p>
                    <img
                      id="comparison"
                      style="margin: 10px auto;"
                      src="./images/merge_object_diff.png"
                      alt="Comparison with other methods"
                    >
                      
                    </div>

                    

                  </div>
                </div>
              </div>
              <!--/ Matting. -->
              
              </figure>
              </section>
              </div>
              
            </div>
          </div>
        </div>
      </div>
    </section>

    <!-- <section>
      <div class="container is-max-desktop has-text-centered">
      <h3 class="title is-4" id="mesh">Stylized Reconstruction</h3>
        <h3 class="title is-7">Please make sure "use hardware acceleration when available" is enabled for chrome and WebGL is enabled in Safari.</h3>
        <div class="embed-responsive embed-responsive-16by9">

          <iframe width="960" height="640" src="https://sketchfab.com/playlists/embed?collection=f4c4bcbc9ee94aac81f73b43fbfbb8e0&autostart=0" allow="accelerometer; autoplay; encrypted-media; gyroscope; picture-in-picture; fullscreen" mozallowfullscreen="true" webkitallowfullscreen="true" width="100%" height="100%" frameborder="0"></iframe>
        </div></div>

    </section> -->
    
<section class="section" id="BibTeX" style="margin-top: -80px;">
      <div class="container is-max-desktop content px-2">
        <h3 class="title">Concurrent Works</h3>
<p>
<<<<<<< HEAD
  We are pleased to see several concurrent works that explore generative pose estimation. Check them as well!
=======
  There are some concurrent works that explore flow matching for pose estimation, similar to ours:
>>>>>>> 90a48d58
  <br>
  - <a href="https://ai4ce.github.io/GARF/">GARF: Learning Generalizable 3D Reassembly for Real-World Fractures
</a> combines fracture-aware pretraining with a flow matching model to predict SE(3) poses for parts.
  <br>
  - <a href="https://arxiv.org/abs/2505.21539v1">Equivariant Flow Matching for Point Cloud Assembly</a> handles part symmetry like ours, but with a proposed equivariant flow model working on top of an SE(3)-equivariant encoder.
</p>
      </div>
    </section>


    <section class="section" id="BibTeX" style="margin-top: -30px;">
      <div class="container is-max-desktop content px-2">
        <h3 class="title">BibTeX</h3>
        <pre><code>@inproceedings{sun2025_rpf,
      author = {Tao Sun and Liyuan Zhu and Shengyu Huang and Shuran Song and Iro Armeni},
      title = {Rectified Point Flow: Generic Point Cloud Pose Estimation},
      booktitle = {arxiv preprint},
      year = {2025},
    }</code></pre>
      </div>
    </section>


    
    <footer class="footer pt-4 pb-0">
      <div class="container">
        <div class="columns is-centered">
          <div class="column is-8">
            <div class="content">
              <p>
                Website template based on
                <a href="https://github.com/nerfies/nerfies.github.io">
                  Nerfies
                </a>
                and licensed under
                <a
                  rel="license"
                  href="http://creativecommons.org/licenses/by-sa/4.0/"
                >
                  CC-BY-SA-4.0 </a
                >.
              </p>
            </div>
          </div>
        </div>
      </div>
    </footer>
  </body>
</html><|MERGE_RESOLUTION|>--- conflicted
+++ resolved
@@ -532,11 +532,7 @@
       <div class="container is-max-desktop content px-2">
         <h3 class="title">Concurrent Works</h3>
 <p>
-<<<<<<< HEAD
-  We are pleased to see several concurrent works that explore generative pose estimation. Check them as well!
-=======
-  There are some concurrent works that explore flow matching for pose estimation, similar to ours:
->>>>>>> 90a48d58
+  We are pleased to see several concurrent works that explore flow matching for pose estimation. Check them as well!
   <br>
   - <a href="https://ai4ce.github.io/GARF/">GARF: Learning Generalizable 3D Reassembly for Real-World Fractures
 </a> combines fracture-aware pretraining with a flow matching model to predict SE(3) poses for parts.
