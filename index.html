--- conflicted
+++ resolved
@@ -252,12 +252,8 @@
                 <!-- <br><br> -->
                 Given unposed point clouds, our method learns a continuous point-wise velocity field that transports noisy points toward their target positions, from which part poses are recovered. 
 In contrast to prior work that regresses part-wise poses with ad-hoc symmetry handling, our method intrinsically learns assembly symmetries without symmetry labels.
-<<<<<<< HEAD
 <br><br>
 Together with a self-supervised encoder focused on overlapping points, our method achieves a new state-of-the-art performance on six benchmarks spanning pairwise registration and shape assembly. 
-=======
-Together with a self-supervised encoder focused on overlapping points, <span class="methodname">Rectified Point Flow</span> achieves a new state-of-the-art performance on six benchmarks spanning pairwise registration and shape assembly. 
->>>>>>> 9f7499a5
 Notably, our unified formulation enables effective joint training on diverse datasets, facilitating the learning of shared geometric priors and consequently boosting accuracy.
               </p>
             </div>
@@ -337,7 +333,6 @@
               <!-- Quantitative table -->
               <section class="section">
               <h2 class="title is-4 has-text-centered">Multi-part Shape Assembly</h2>
-<<<<<<< HEAD
 
               <p class="has-text-justified" style="padding-bottom: 2rem; margin: 0 auto;">
                 We evaluate our method on the multi-part shape assembly task, where the goal is to estimate the poses of multiple parts given their unposed point clouds.
@@ -345,8 +340,6 @@
                 <br><br>
                 Columns show objects with increasing number of parts (left to right). Rows display (1) colored input point clouds of each part, (2) GARF outputs (dashed boxes indicate samples limited to 20 by GARF’s design, selecting the top 20 parts by volume), (3) Rectified Point Flow outputs, and (4) ground-truth assemblies. Compared to GARF, our method produces more accurate pose estimation on most parts, especially as the number of parts increases.
               </p>
-=======
->>>>>>> 9f7499a5
 
               <!-- column labels -->
               <!-- the full‐width composite figure -->
